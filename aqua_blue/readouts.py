--- conflicted
+++ resolved
@@ -1,153 +1,54 @@
 """
-Module defining readout layers for mapping reservoir states to output values.
-
-This module provides an abstract base class `Readout` for defining readout layers,
-as well as a concrete implementation `LinearReadout` for performing linear mappings
-from reservoir states to output states.
-
-Readouts are an essential part of Echo State Networks (ESNs) and other reservoir computing
-models, where they process the high-dimensional reservoir state and produce the final predictions.
+Module defining readout layers
 """
 
 from dataclasses import dataclass, field
 from abc import ABC, abstractmethod
+
 import numpy as np
 
 
 @dataclass
 class Readout(ABC):
-<<<<<<< HEAD
-=======
-    
->>>>>>> a339878e
+
     """
-    Abstract base class for a readout layer in a reservoir computing model.
-
-    The readout layer is responsible for mapping the high-dimensional
-    reservoir state to the desired output space. Different implementations
-    of this class can define different mapping strategies (e.g., linear, nonlinear).
-
-    Attributes:
-        coefficients (np.typing.NDArray[np.floating]):
-            The transformation matrix (or coefficients) that defines the mapping
-            from reservoir states to output states. These coefficients are learned
-            during training.
+    Abstract readout layer, defining reservoir state -> output state mapping
     """
 
     coefficients: np.typing.NDArray[np.floating] = field(init=False)
-    """Transformation matrix (learned during training) that maps reservoir states to output values."""
-
-    @abstractmethod
-<<<<<<< HEAD
-    def reservoir_to_output(
-        self, reservoir_state: np.typing.NDArray[np.floating]
-    ) -> np.typing.NDArray[np.floating]:
-=======
-    def train(
-        self,
-        independent_variables: np.typing.NDArray[np.floating],
-        dependent_variables: np.typing.NDArray[np.floating]
-    ):
-
-        """
-        Train readout layer, sets the coefficients attribute
-
-        Args:
-            independent_variables: Independent (or input) data for training
-            dependent_variables: Dependent (or response) data for training
-        """
+    """coefficients defining the readout layer, which will later be fitted"""
 
     @abstractmethod
     def reservoir_to_output(self, reservoir_state: np.typing.NDArray[np.floating]) -> np.typing.NDArray[np.floating]:
 
->>>>>>> a339878e
         """
-        Maps a given reservoir state to an output value.
-
-        This method is abstract and must be implemented by subclasses.
+        Map from reservoir state to output
 
         Args:
-            reservoir_state (np.typing.NDArray[np.floating]):
-                The current reservoir state to be transformed into an output.
+            reservoir_state: reservoir state to map to output state
+        """
 
-        Returns:
-            np.typing.NDArray[np.floating]: The computed output value(s).
-        """
         pass
 
 
 @dataclass
 class LinearReadout(Readout):
+
     """
-    A linear readout layer that applies a weighted transformation to the reservoir state.
-
-    This class implements a simple linear mapping from the reservoir state
-    to the output state using matrix multiplication. It follows the equation:
-
-        output = coefficients @ reservoir_state
-
-    This is equivalent to applying a linear regression model to the reservoir outputs.
-
-<<<<<<< HEAD
-    Example:
-        ```python
-        readout = LinearReadout()
-        readout.coefficients = np.random.rand(1, 100)  # Example shape
-        output = readout.reservoir_to_output(reservoir_state)
-        ```
-=======
-    rcond: float = 1.0e-10
-    """
-    condition number, or minimum singular value.
-    should be as small as possible while still preserving numerical stability
+    Linear readout layer, reservoir_state -> W @ reservoir_state
     """
 
-    def train(
-        self,
-        independent_variables: np.typing.NDArray[np.floating],
-        dependent_variables: np.typing.NDArray[np.floating]
-    ):
-        r"""
-        Train linear layer, setting coefficients. Solves the following optimization problem
-        $W^* = \lim_{\lambda\to 0^+} argmin_W \| XW - Y\|_F^2 + \lambda \|W\|_F^2$
+    def reservoir_to_output(self, reservoir_state: np.typing.NDArray[np.floating]) -> np.typing.NDArray[np.floating]:
+
+        """
+        Linearly from reservoir state to output, i.e. just self.coefficients @ reservoir_state
 
         Args:
-            independent_variables: Independent (or input) data for training
-            dependent_variables: Dependent (or response) data for training
-        """
-
-        coeff = np.linalg.pinv(independent_variables, rcond=self.rcond) @ dependent_variables
-        self.coefficients = coeff.T
-
-    def reservoir_to_output(self, reservoir_state: np.typing.NDArray[np.floating]) -> np.typing.NDArray[np.floating]:
->>>>>>> a339878e
-
-    Raises:
-        ValueError: If the readout layer is used before being trained (i.e.,
-        if `self.coefficients` is not set).
-    """
-
-    def reservoir_to_output(
-        self, reservoir_state: np.typing.NDArray[np.floating]
-    ) -> np.typing.NDArray[np.floating]:
-        """
-        Computes the output by applying a linear transformation to the reservoir state.
-
-        This method multiplies the learned coefficients with the given
-        reservoir state to produce the output.
-
-        Args:
-            reservoir_state (np.typing.NDArray[np.floating]):
-                The current state of the reservoir.
-
-        Returns:
-            np.typing.NDArray[np.floating]: The predicted output.
-
-        Raises:
-            ValueError: If `coefficients` have not been set (i.e., the model has not been trained).
+            reservoir_state (np.typing.NDArray):
+                reservoir state to map to output state
         """
 
         if not hasattr(self, "coefficients"):
-            raise ValueError("Readout layer must be trained before use. Call the train method first.")
+            raise ValueError("Need to train readout before using it")
 
         return self.coefficients @ reservoir_state