--- conflicted
+++ resolved
@@ -1,140 +1,69 @@
 """
-Module defining the TimeSeries class for handling and processing time series data.
-
-This module provides:
-- `TimeSeries`: A class representing a time series with dependent variables and corresponding timestamps.
-- Methods for saving, loading, and manipulating time series data.
+Module defining the TimeSeries object
 """
 
-from typing import IO, Union
+from typing import IO, Union, List
 from pathlib import Path
 import warnings
-<<<<<<< HEAD
 from itertools import pairwise
-from datetime import datetime
-=======
->>>>>>> a339878e
 
 from dataclasses import dataclass
 import numpy as np
 
-from zoneinfo import ZoneInfo
-from datetime import datetime
-
-from .datetimelikearray import DatetimeLikeArray
-
 
 class ShapeChangedWarning(Warning):
-<<<<<<< HEAD
-=======
-    
->>>>>>> a339878e
+
     """
-    Warning raised when the shape of `dependent_variable` is modified
-    in `TimeSeries.__post_init__` to conform to expected dimensions.
+    warn the user that TimeSeries.__post_init__ changed the shape of the dependent variable
     """
 
 
 @dataclass
 class TimeSeries:
+
     """
-    A class representing a time series.
-
-    A `TimeSeries` object consists of:
-    - `dependent_variable`: The observed values at each timestep.
-    - `times`: The corresponding timestamps for each observation.
-
-    Attributes:
-        dependent_variable (np.typing.NDArray[np.floating]):
-            A NumPy array containing the observed values of the time series.
-            It should have shape `(num_steps, num_dimensions)`.
-        times (List[float] or List[datetime]):
-            A list of timestamps corresponding to each observation.
-
-    Raises:
-        ValueError: If timestamps are not uniformly spaced or if the timestep is zero.
+    TimeSeries class defining a time series
     """
 
     dependent_variable: np.typing.NDArray[np.floating]
-<<<<<<< HEAD
-    """Array of observed values in the time series, stored in shape `(num_steps, num_dimensions)`."""
-
-    times: List[Union[float, datetime]]
-    """List of timestamps corresponding to each data point in `dependent_variable`."""
+    times: List[float]
 
     def __post_init__(self):
-        """
-        Validates and preprocesses the time series data after initialization.
 
-        - Ensures that timestamps are stored as a list.
-        - Converts `times` to numerical format if they are `datetime` objects.
-        - Checks for uniform time spacing.
-        - Ensures `dependent_variable` has the correct shape `(num_steps, num_dimensions)`.
-        """
-        # Ensure times is a list (if it's a numpy array, convert it)
         if isinstance(self.times, np.ndarray):
             self.times = self.times.tolist()
 
-        # Compute the differences between consecutive timestamps
         timesteps = [t2 - t1 for t1, t2 in pairwise(self.times)]
 
-        # Convert datetime.timedelta to numeric values (days)
-        if isinstance(self.times[0], datetime):
-            numeric_timesteps = [t.total_seconds() / (3600 * 24) for t in timesteps]
-        else:
-            numeric_timesteps = timesteps
-
-        # Validate uniform time spacing
-        if not np.isclose(np.std(numeric_timesteps), 0.0):
+        if not np.isclose(np.std(timesteps), 0.0):
             raise ValueError("TimeSeries.times must be uniformly spaced")
-        if np.isclose(np.mean(numeric_timesteps), 0.0):
+        if np.isclose(np.mean(timesteps), 0.0):
             raise ValueError("TimeSeries.times must have a timestep greater than zero")
 
-        # Ensure `dependent_variable` is 2D
-=======
-    times: DatetimeLikeArray
-    
-    def __post_init__(self):
-        # If List[float | int | datetime] is passed, convert to NDArray, NDArray, or DatetimeLikeArray respectively
-        if isinstance(self.times[0], datetime):
-            # For some reason, NumPy does not automatically handle datetime object dtypes as np.datetime64.
-            dtype_ = 'datetime64[s]'
-        else: 
-            dtype_ = np.dtype(type(self.times[0]))
-
-        self.times = DatetimeLikeArray(self.times, dtype=dtype_)
-        timesteps = np.diff(self.times)
-
-        if not np.isclose(np.std(timesteps.astype(float)), 0.0):
-            raise ValueError("TimeSeries.times must be uniformly spaced")
-        if np.isclose(np.mean(timesteps.astype(float)), 0.0):
-            raise ValueError("TimeSeries.times must have a timestep greater than zero")
-        
->>>>>>> a339878e
         if len(self.dependent_variable.shape) == 1:
             num_steps = len(self.dependent_variable)
             self.dependent_variable = self.dependent_variable.reshape(num_steps, 1)
             warnings.warn(
-                f"TimeSeries.dependent_variable should have shape (num_steps, num_dimensions). "
-                f"The shape has been changed from {(num_steps,)} to {self.dependent_variable.shape}",
-                ShapeChangedWarning
+                f"TimeSeries.dependent_variable should have shape (number of steps, dimensionality). "
+                f"The shape has been changed from {(num_steps,)} to {self.dependent_variable.shape}"
             )
 
-    def save(self, fp: Union[IO, str, Path], header: str = "", delimiter: str = ","):
+    def save(self, fp: Union[IO, str, Path], header: str = "", delimiter=","):
+
         """
-        Saves the time series data to a CSV file.
+        Method to save a time series
 
         Args:
-            fp (Union[IO, str, Path]): The file path or file object to save the data.
-            header (str, optional): An optional header line. Defaults to an empty string.
-            delimiter (str, optional): The character used to separate values. Defaults to a comma.
+            fp (Union[IO, str, Path]):
+                The file-like object, path name, or Path in which to save the TimeSeries instance
 
-        The saved file contains:
-        - The first column: timestamps (`times`)
-        - The following columns: values from `dependent_variable`
+            header (str):
+                An optional header. Defaults to the empty string
+
+            delimiter (str):
+                The delimiting character in the save file. Defaults to a comma
+
         """
-        # This should work just fine as long as we are writing datetime objects in UTC.
-
         np.savetxt(
             fp,
             np.vstack((self.times, self.dependent_variable.T)).T,
@@ -143,114 +72,66 @@
             comments=""
         )
 
+    @property
+    def num_dims(self) -> int:
+
+        """
+        The dimensionality of the time series
+
+        Returns:
+            int: The dimensionality of the time series
+        """
+
+        return self.dependent_variable.shape[1]
+
     @classmethod
-<<<<<<< HEAD
     def from_csv(cls, fp: Union[IO, str, Path], time_index: int = 0):
-=======
-    def from_csv(cls, fp: Union[IO, str, Path], tz: Union[ZoneInfo, None] = None, time_index: int = 0):
 
->>>>>>> a339878e
         """
-        Loads a `TimeSeries` instance from a CSV file.
+        Method for loading in a TimeSeries instance from a comma-separated value (csv) file
 
         Args:
-<<<<<<< HEAD
-            fp (Union[IO, str, Path]): The file path or file object to read from.
-            time_index (int, optional): The index of the column representing time. Defaults to 0.
-=======
             fp (Union[IO, str, Path]):
                 The file-like object, path name, or Path in which to read
-            
+
             time_index (int):
                 The column index corresponding to the time column. Defaults to 0
->>>>>>> a339878e
 
-            tz (ZoneInfo):
-                The timezone to read the datetime data in
-        
         Returns:
-            TimeSeries: A `TimeSeries` object populated with the CSV data.
+            TimeSeries: A TimeSeries instance populated by data from the csv file
         """
-<<<<<<< HEAD
-=======
-        
->>>>>>> a339878e
+
         data = np.loadtxt(fp, delimiter=",")
-        times_ = data[:, time_index]
-        return TimeSeries(
+        times = data[:, time_index].tolist()
+
+        return cls(
             dependent_variable=np.delete(data, obj=time_index, axis=1),
-            times=DatetimeLikeArray.from_array(times_, tz)
+            times=times
         )
 
     @property
     def timestep(self) -> float:
+
         """
-        Returns the time interval (timestep) between consecutive observations.
+        The physical timestep of the time series
 
         Returns:
-            float: The timestep between observations.
+            int: The physical timestep of the time series
+        """
 
-        Raises:
-            IndexError: If `times` is empty or has fewer than two elements.
-        """
-        if len(self.times) < 2:
-            raise IndexError("Cannot compute timestep with fewer than two time points.")
         return self.times[1] - self.times[0]
-<<<<<<< HEAD
-
-    @property
-    def num_dims(self) -> int:
-        """
-        Returns the dimensionality of the time series.
-
-        Returns:
-            int: The number of dimensions in `dependent_variable`.
-        """
-        return self.dependent_variable.shape[1]
 
     def __eq__(self, other) -> bool:
-        """
-        Checks if two `TimeSeries` instances are equal.
-
-        Returns:
-            bool: `True` if both time series have identical timestamps and values.
-        """
-        return all(t1 == t2 for t1, t2 in zip(self.times, other.times)) and np.allclose(
-            self.dependent_variable, other.dependent_variable
-        )
+        return all(t1 == t2 for t1, t2 in zip(self.times, other.times)) and bool(np.all(
+            np.isclose(self.dependent_variable, other.dependent_variable)
+        ))
 
     def __getitem__(self, key):
-        """
-        Retrieves a subset of the `TimeSeries`.
 
-        Args:
-            key (int or slice): The index or range of elements to retrieve.
-
-        Returns:
-            TimeSeries: A new `TimeSeries` containing the selected data.
-        """
-=======
-    
-    def __eq__(self, other) -> bool:
-        return self.times == other.times and bool(np.all(np.isclose(self.dependent_variable, other.dependent_variable)))
-        
-    def __getitem__(self, key):
-        
->>>>>>> a339878e
         return TimeSeries(self.dependent_variable[key], self.times[key])
 
     def __setitem__(self, key, value):
-        """
-        Sets values for a subset of the `TimeSeries`.
 
-        Args:
-            key (int or slice): The index or range of elements to modify.
-            value (TimeSeries): A `TimeSeries` instance containing the new data.
-
-        Raises:
-            TypeError: If `value` is not a `TimeSeries` instance.
-            ValueError: If the index is out of range.
-        """
         if not isinstance(value, TimeSeries):
             raise TypeError("Value must be a TimeSeries object")
         if isinstance(key, slice) and key.stop > len(self.dependent_variable):
@@ -262,19 +143,12 @@
         self.times[key] = value.times
 
     def __add__(self, other):
-        """
-        Adds two `TimeSeries` instances element-wise.
 
-        Returns:
-            TimeSeries: The result of element-wise addition.
+        if not len(self.times) == len(other.times):
+            raise ValueError("can only add TimeSeries instances that have the same number of timesteps")
 
-        Raises:
-            ValueError: If the two time series do not have the same length or timestamps.
-        """
-        if len(self.times) != len(other.times):
-            raise ValueError("Cannot add TimeSeries instances with different lengths.")
         if not np.all(self.times == other.times):
-            raise ValueError("Cannot add TimeSeries instances with different timestamps.")
+            raise ValueError("can only add TimeSeries instances that span the same times")
 
         return TimeSeries(
             dependent_variable=self.dependent_variable + other.dependent_variable,
@@ -282,32 +156,29 @@
         )
 
     def __sub__(self, other):
-        """
-        Subtracts one `TimeSeries` instance from another.
 
-        Returns:
-            TimeSeries: The result of element-wise subtraction.
+        if not len(self.times) == len(other.times):
+            raise ValueError("can only subtract TimeSeries instances that have the same number of timesteps")
 
-<<<<<<< HEAD
-        Raises:
-            ValueError: If the two time series do not have the same length or timestamps.
-        """
-        return self + (-1 * other)
+        if not np.all(self.times == other.times):
+            raise ValueError("can only subtract TimeSeries instances that span the same times")
 
-    def __len__(self):
-        """
-        Returns the number of timesteps in the time series.
+        return TimeSeries(
+            dependent_variable=self.dependent_variable - other.dependent_variable,
+            times=self.times
+        )
 
-        Returns:
-            int: The length of `times` (number of observations).
-        """
-=======
+    def __rshift__(self, other):
+
+        if self.times[-1] >= other.times[0]:
+            print(self.times[-1], other.times[0])
+            raise ValueError("can only concatenate TimeSeries instances with non-overlapping time values")
+
         return TimeSeries(
             dependent_variable=np.vstack((self.dependent_variable, other.dependent_variable)),
-            times=np.concatenate((self.times, other.times))
+            times=self.times + other.times
         )
 
     def __len__(self):
-        
->>>>>>> a339878e
+
         return len(self.times)