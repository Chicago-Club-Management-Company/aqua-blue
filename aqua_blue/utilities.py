--- conflicted
+++ resolved
@@ -1,6 +1,7 @@
 """
-This module provides utility functions for processing and transforming TimeSeries instances.
+This module provides simple utilities for processing TimeSeries instances
 """
+
 
 from dataclasses import dataclass, field
 
@@ -11,51 +12,38 @@
 
 @dataclass
 class Normalizer:
+
     """
-    A class to normalize and denormalize time series data.
-
-    This normalizer transforms a TimeSeries object so that its values have
-    zero mean and unit variance (standardization). It also supports
-    reversing the transformation (denormalization).
-
-    Attributes:
-        means (np.typing.NDArray[np.floating]):
-            The mean of each feature in the time series, computed during normalization.
-        standard_deviations (np.typing.NDArray[np.floating]):
-            The standard deviation of each feature in the time series, computed during normalization.
+    Normalizer class to normalize a time series to have zero mean and unit variance
     """
 
     means: np.typing.NDArray[np.floating] = field(init=False)
-    """Array of mean values for each feature in the time series, computed during normalization."""
-
     standard_deviations: np.typing.NDArray[np.floating] = field(init=False)
-    """Array of standard deviations for each feature in the time series, computed during normalization."""
 
     def normalize(self, time_series: TimeSeries) -> TimeSeries:
+
         """
-        Normalize the given TimeSeries instance to have zero mean and unit variance.
+        Normalize the given TimeSeries instance
 
         Args:
-            time_series (TimeSeries): The time series to normalize.
+            time_series (TimeSeries): Time series to normalize
 
         Returns:
-            TimeSeries: A new TimeSeries object with normalized values.
+            TimeSeries: The normalized time series
 
         Raises:
-            ValueError: If the normalizer has already been used to transform a time series.
+            ValueError: If the normalizer has already been used
         """
 
         if hasattr(self, "means") or hasattr(self, "standard_deviations"):
-            raise ValueError(
-                "You can only use the Normalizer once. "
-                "Create a new instance to normalize again."
-            )
+            raise ValueError("You can only use the Normalizer once. Create a new instance to normalize again")
 
         arr = time_series.dependent_variable
         self.means = arr.mean(axis=0)
         self.standard_deviations = arr.std(axis=0)
 
-        arr = (arr - self.means) / self.standard_deviations
+        arr = arr - self.means
+        arr = arr / self.standard_deviations
 
         return TimeSeries(
             dependent_variable=arr,
@@ -63,31 +51,26 @@
         )
 
     def denormalize(self, time_series: TimeSeries) -> TimeSeries:
+
         """
-<<<<<<< HEAD
-        Reverse the normalization process, restoring the original scale of the time series.
-
-=======
         Denormalize the given TimeSeries instance. Means and standard deviations are grabbed
         from a previous normalization
-        
->>>>>>> a339878e
+
         Args:
-            time_series (TimeSeries): The normalized time series to denormalize.
+            time_series (TimeSeries): Time series to denormalize
 
         Returns:
-            TimeSeries: A new TimeSeries object with values restored to their original scale.
+            TimeSeries: The denormalized time series
 
         Raises:
-            ValueError: If normalization has not been performed before calling this method.
+            ValueError: If the normalizer has not yet been used
         """
 
         if not hasattr(self, "means") or not hasattr(self, "standard_deviations"):
-            raise ValueError(
-                "You can only denormalize after normalizing a time series."
-            )
+            raise ValueError("You can only denormalize after normalizing a time series")
 
         arr = time_series.dependent_variable
-        arr = arr * self.standard_deviations + self.means
+        arr = arr * self.standard_deviations
+        arr = arr + self.means
 
         return TimeSeries(dependent_variable=arr, times=time_series.times)