--- conflicted
+++ resolved
@@ -17,14 +17,9 @@
 
 import numpy as np
 
-<<<<<<< HEAD
-#: Type alias for activation function. Callable taking in a NumPy array and returning
-#: a NumPy array of the same shape.
-=======
 from .utilities import make_sparse, set_spectral
 
 #: Type alias for activation function. Callable taking in a numpy array, and returning a numpy array of the same shape
->>>>>>> fa99a588
 ActivationFunction = Callable[[np.typing.NDArray[np.floating]], np.typing.NDArray[np.floating]]
 
 # pdoc requires a string alias for documentation, but type checkers need a true alias.
@@ -51,7 +46,6 @@
     """
     
     input_dimensionality: int
-<<<<<<< HEAD
     """Dimensionality of the input state."""
 
     reservoir_dimensionality: int
@@ -60,36 +54,14 @@
     res_state: np.typing.NDArray[np.floating] = field(init=False)
     """Reservoir state, necessary property when performing training loop."""
 
-=======
-    """dimensionality of the input state"""
-    
-    reservoir_dimensionality: int
-    """dimensionality of the reservoir state, equivalently the reservoir size"""
-    
-    res_state: np.typing.NDArray[np.floating] = field(init=False)
-    """reservoir state, necessary property when performing training loop"""
-    
->>>>>>> fa99a588
     @abstractmethod
     def update_reservoir(self, input_state: np.typing.NDArray[np.floating]) -> np.typing.NDArray[np.floating]:
 
         """
-<<<<<<< HEAD
         Updates the reservoir state given an input state.
 
         This method defines the transformation applied to an input vector when passed
         through the reservoir.
-
-=======
-        Map from input state to reservoir state
-        
->>>>>>> fa99a588
-        Args:
-            input_state (np.ndarray):
-                The input state vector.
-
-        Returns:
-            np.ndarray: The updated reservoir state.
         """
 
         pass
@@ -155,20 +127,12 @@
     Nonlinear activation function applied to the reservoir state.
     Defaults to `np.tanh`, but can be replaced with other functions like ReLU.
     """
-<<<<<<< HEAD
 
     leaking_rate: float = 1.0
-=======
-    
-    leaking_rate: float = 1
->>>>>>> fa99a588
     """ 
     Leaking rate (\(\alpha\)) that controls how much of the previous state contributes to the next.
     Defaults to `1.0`, meaning the state is fully updated at each time step.
     """
-<<<<<<< HEAD
-
-=======
     
     sparsity: Optional[float]=None
     """
@@ -180,7 +144,7 @@
     spectral radius of reservoir weight matrix.
     Recommended values - [0.9, 1.2] 
     """
->>>>>>> fa99a588
+
     def __post_init__(self):
 
         """
@@ -206,10 +170,6 @@
                 high=0.5,
                 size=(self.reservoir_dimensionality, self.reservoir_dimensionality)
             )
-<<<<<<< HEAD
-            self.w_res = 0.95 * self.w_res / np.linalg.norm(self.w_res, ord=2)
-
-=======
         
         if self.spectral_radius:
             self.w_res = set_spectral(self.w_res, self.spectral_radius)
@@ -217,7 +177,6 @@
         if self.sparsity:
             self.w_res = make_sparse(self.w_res, self.sparsity, self.generator)
         
->>>>>>> fa99a588
         self.res_state = np.zeros(self.reservoir_dimensionality)
 
     def update_reservoir(self, input_state: np.typing.NDArray[np.floating]) -> np.typing.NDArray[np.floating]:
