--- conflicted
+++ resolved
@@ -1,79 +1,38 @@
 """
-Module defining machine learning models composed of reservoirs and readout layers.
-
-This module provides the `Model` class, which integrates a reservoir and a readout
-layer to process time series data. The class enables training using input time series
-data and forecasting future values based on learned patterns.
-
-It primarily follows the Echo State Network (ESN) architecture, where a reservoir
-captures the system dynamics and a readout layer maps reservoir states to outputs.
+Module defining models, i.e. compositions of reservoir(s) and readout layers
 """
 
 from dataclasses import dataclass, field
-from typing import Union
 
 import numpy as np
 
 from .reservoirs import Reservoir
 from .readouts import Readout
 from .time_series import TimeSeries
-from .datetimelikearray import DatetimeLikeArray
-
-import datetime
 
 
 @dataclass
 class Model:
+
     """
-    A machine learning model that combines a reservoir with a readout layer
-    for time series forecasting.
-
-    This class implements a standard Echo State Network (ESN) approach, where
-    the reservoir serves as a high-dimensional dynamic system, and the readout
-    layer is a simple linear mapping.
-
-    Attributes:
-        reservoir (Reservoir): The reservoir component, defining input-to-reservoir mapping.
-        readout (Readout): The readout layer, mapping reservoir states to output values.
-        final_time (float): The last timestamp seen during training.
-            This is set automatically after training.
-        timestep (float): The time interval between consecutive steps in the
-            input time series, set during training.
-        initial_guess (np.typing.NDArray[np.floating]): The last observed state
-            of the system from training, used as an initial condition for predictions.
+    Model class for training and predicting
     """
 
     reservoir: Reservoir
-<<<<<<< HEAD
-    """The reservoir component that defines the input-to-reservoir mapping."""
+    """reservoir defining input -> reservoir mapping"""
 
     readout: Readout
-    """The readout component that defines the reservoir-to-output mapping."""
+    """readout defining reservoir -> output mapping"""
 
-=======
-    """reservoir defining input -> reservoir mapping"""
-    
-    readout: Readout
-    """readout defining reservoir -> output mapping"""
-    
->>>>>>> a339878e
     final_time: float = field(init=False)
-    """The final timestamp encountered in the training dataset (set during training)."""
+    """final time read during training. will be set at training"""
 
     timestep: float = field(init=False)
-<<<<<<< HEAD
-    """The fixed time step interval of the training dataset (set during training)."""
+    """timestep read during training. will be set at training"""
 
-=======
-    """timestep read during training. will be set at training"""
-    
->>>>>>> a339878e
     initial_guess: np.typing.NDArray[np.floating] = field(init=False)
-    """The last observed state of the system, used for future predictions (set during training)."""
+    """initial guess read during training. will be set at training"""
 
-    tz: Union[datetime.tzinfo, None] = field(init=False)
-    """timezone of the independent variable. Set to None if the DatetimeLikeArray is incompatible"""
-    
     def train(
         self,
         input_time_series: TimeSeries,
@@ -81,128 +40,55 @@
         rcond: float = 1.0e-10
     ):
         """
-<<<<<<< HEAD
-        Trains the model using a given time series.
+        Training method for model
 
-        The training process involves:
-        1. Passing input data through the reservoir to update its internal states.
-        2. Using the reservoir states and corresponding outputs to compute the readout layer's weights.
-        3. Storing the final time step, timestep, and last observed state for future predictions.
-
-=======
-        Training method for model
+        Args:
+            input_time_series: TimeSeries instance to train on
+            warmup: Number of initial steps to ignore in training
+            rcond: Threshold for pseudo-inverse calculation. Increase if prediction is unstable
+        """
         
->>>>>>> a339878e
-        Args:
-            input_time_series (TimeSeries): The input time series to train on.
-            warmup (int, optional): Number of initial time steps to ignore
-                during training (default: 0). Helps avoid transient effects.
-            rcond (float, optional): Regularization parameter for computing
-                the pseudo-inverse in the readout layer (default: `1.0e-10`).
-                Increasing this value can stabilize predictions.
-
-        Raises:
-            ValueError: If `warmup` is greater than or equal to the number of time steps.
-
-        Example:
-            ```python
-            model = Model(reservoir, readout)
-            model.train(time_series, warmup=10)
-            ```
-        """
-
         if warmup >= len(input_time_series.times):
-            raise ValueError(
-                f"warmup must be smaller than the number of timesteps ({len(input_time_series)})"
-            )
-
-        # Extract dependent variable (actual time series values)
+            raise ValueError(f"warmup must be smaller than number of timesteps ({len(input_time_series)})")
+        
         time_series_array = input_time_series.dependent_variable
-
-        # Create an empty array for reservoir states
-        independent_variables = np.zeros(
-            (time_series_array.shape[0] - 1, self.reservoir.reservoir_dimensionality)
-        )
-
-        # Update reservoir states for each time step
-        for i in range(independent_variables.shape[0]):
+        independent_variables = np.zeros((time_series_array.shape[0]-1, self.reservoir.reservoir_dimensionality))
+        for i in range(independent_variables.shape[0]): 
             independent_variables[i] = self.reservoir.update_reservoir(time_series_array[i])
-
-        # Define the target values (next-step predictions)
+        
         dependent_variables = time_series_array[1:]
-
-        # Apply warmup (discard initial transient states)
         if warmup > 0:
             independent_variables = independent_variables[warmup:]
             dependent_variables = dependent_variables[warmup:]
-
-<<<<<<< HEAD
-        # Compute readout weights using pseudo-inverse (ridge regression)
+        
         w_out_transpose = np.linalg.pinv(independent_variables, rcond=rcond) @ dependent_variables
         self.readout.coefficients = w_out_transpose.T
-
-        # Store timestep, final time, and initial guess
-=======
-        self.readout.train(independent_variables, dependent_variables)
->>>>>>> a339878e
         self.timestep = input_time_series.timestep
         self.final_time = input_time_series.times[-1]
-        self.tz = input_time_series.times.tz
-        self.times_dtype = input_time_series.times.dtype
         self.initial_guess = time_series_array[-1, :]
-
+    
     def predict(self, horizon: int) -> TimeSeries:
+        
         """
-        Generates future predictions using the trained model.
-
-        This method uses the trained readout layer to generate a forecast
-        for a given time horizon. The model iteratively predicts the next
-        time step based on its own outputs.
-
+        Model prediction method
+        
         Args:
-            horizon (int): The number of future time steps to predict.
-
-        Returns:
-            TimeSeries: A `TimeSeries` instance containing the predicted values.
-
-        Example:
-            ```python
-            forecast = model.predict(horizon=50)
-            plt.plot(forecast.times, forecast.dependent_variable, label="Prediction")
-            ```
+            horizon: number of steps to forecast into the future
         """
-
-        # Initialize prediction array
+        
         predictions = np.zeros((horizon, self.reservoir.input_dimensionality))
-
-        # Iteratively generate future predictions
+        
         for i in range(horizon):
-            if i == 0:
+            if i == 0: 
                 predictions[i, :] = self.readout.reservoir_to_output(
                     self.reservoir.res_state
                 )
                 continue
-
             predictions[i, :] = self.readout.reservoir_to_output(
-                self.reservoir.update_reservoir(predictions[i - 1, :])
+                self.reservoir.update_reservoir(predictions[i-1, :])
             )
-<<<<<<< HEAD
-
-        # Construct the time series for predicted values
-=======
         
-        times_ = DatetimeLikeArray.from_array(
-            np.arange(
-                start=self.final_time + self.timestep,
-                stop=self.final_time + (horizon + 1) * self.timestep,
-                step=self.timestep,
-                dtype=self.times_dtype
-            ),
-            tz=self.tz,
-        )
-        
->>>>>>> a339878e
         return TimeSeries(
             dependent_variable=predictions,
-            times=times_
+            times=[self.final_time + step * self.timestep for step in range(1, horizon + 1)]
         )